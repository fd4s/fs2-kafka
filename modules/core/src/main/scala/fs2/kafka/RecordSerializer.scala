--- conflicted
+++ resolved
@@ -14,15 +14,10 @@
   * a creation effect.
   */
 sealed abstract class RecordSerializer[F[_], A] {
-<<<<<<< HEAD
+
   def forKey: Resource[F, KeySerializer[F, A]]
 
   def forValue: Resource[F, ValueSerializer[F, A]]
-=======
-
-  def forKey: F[KeySerializer[F, A]]
-
-  def forValue: F[ValueSerializer[F, A]]
 
   /**
     * Returns a new [[RecordSerializer]] instance applying the mapping function to key and value serializers
@@ -43,7 +38,6 @@
     */
   final def option(implicit F: Functor[F]): RecordSerializer[F, Option[A]] =
     transform(_.option)
->>>>>>> 17ea588a
 }
 
 object RecordSerializer {

--- conflicted
+++ resolved
@@ -105,27 +105,15 @@
     WithProducer(mk, settings).map { withProducer =>
       new KafkaProducerConnection[G] {
         override def withSerializers[K, V](
-<<<<<<< HEAD
-          keySerializer: KeySerializer[F, K],
-          valueSerializer: ValueSerializer[F, V]
-        ): KafkaProducer.Metrics[F, K, V] =
-          KafkaProducer.from(withProducer, keySerializer, valueSerializer)
-
-        override def withSerializersFrom[K, V](
-          settings: ProducerSettings[F, K, V]
-        ): KafkaProducer.Metrics[F, K, V] =
-          withSerializers(settings.keySerializer, settings.valueSerializer)
-=======
-          keySerializer: Serializer[G, K],
-          valueSerializer: Serializer[G, V]
+          keySerializer: KeySerializer[G, K],
+          valueSerializer: ValueSerializer[G, V]
         ): KafkaProducer.Metrics[G, K, V] =
           KafkaProducer.from(withProducer, keySerializer, valueSerializer)
 
         override def withSerializersFrom[K, V](
           settings: ProducerSettings[G, K, V]
-        ): G[KafkaProducer.Metrics[G, K, V]] =
-          (settings.keySerializer, settings.valueSerializer).mapN(withSerializers)
->>>>>>> accba5f6
+        ): KafkaProducer.Metrics[G, K, V] =
+          withSerializers(settings.keySerializer, settings.valueSerializer)
       }
     }
 

--- conflicted
+++ resolved
@@ -25,34 +25,16 @@
     settings: ConsumerSettings[F, K, V]
   )(
     implicit F: Async[F]
-  ): Resource[F, WithConsumer[F]] = {
-<<<<<<< HEAD
+  ): Resource[F, WithConsumer[F]] =
     Resource.make {
       (settings.createConsumer, Semaphore[F](1L))
         .mapN { (consumer, semaphore) =>
           new WithConsumer[F] {
-            override def apply[A](f: (JavaByteConsumer, Blocking[F]) => F[A]): F[A] =
+            override def apply[A](f: (KafkaByteConsumer, Blocking[F]) => F[A]): F[A] =
               semaphore.permit.use { _ =>
                 f(consumer, Blocking[F])
               }
-=======
-    val blockingResource =
-      settings.blocker
-        .map(Resource.pure[F, Blocker])
-        .getOrElse(Blockers.consumer)
-        .map(Blocking.fromBlocker[F])
-
-    blockingResource.flatMap { blocking_ =>
-      Resource.make {
-        (settings.createConsumer, Semaphore[F](1L))
-          .mapN { (consumer, semaphore) =>
-            new WithConsumer[F] {
-              override def apply[A](f: (KafkaByteConsumer, Blocking[F]) => F[A]): F[A] =
-                semaphore.withPermit { f(consumer, blocking_) }
-            }
->>>>>>> 430f74cb
           }
         }
     }(_.blocking { _.close(settings.closeTimeout.asJava) })
-  }
 }
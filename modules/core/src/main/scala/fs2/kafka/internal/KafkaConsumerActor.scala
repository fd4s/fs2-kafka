/*
 * Copyright 2018-2022 OVO Energy Limited
 *
 * SPDX-License-Identifier: Apache-2.0
 */

package fs2.kafka.internal

import cats.data.{Chain, NonEmptyList, NonEmptySet, NonEmptyVector, StateT}
import cats.effect._
import cats.effect.std._
import cats.effect.syntax.all._
import cats.syntax.all._
import fs2.Chunk
import fs2.kafka._
import scala.jdk.CollectionConverters._
import scala.jdk.DurationConverters._
import fs2.kafka.instances._
import fs2.kafka.internal.KafkaConsumerActor._
import fs2.kafka.internal.LogEntry._
import fs2.kafka.internal.syntax._
import java.time.Duration
import java.util
import java.util.regex.Pattern

import org.apache.kafka.clients.consumer.{ConsumerRebalanceListener, OffsetAndMetadata}
import org.apache.kafka.common.TopicPartition

import scala.collection.immutable.SortedSet
import org.apache.kafka.clients.consumer.ConsumerConfig

/**
  * [[KafkaConsumerActor]] wraps a Java `KafkaConsumer` and works similar to
  * a traditional actor, in the sense that it receives requests one at-a-time
  * via a queue, which are received as calls to the `handle` function. `Poll`
  * requests are scheduled at a fixed interval and, when handled, calls the
  * `KafkaConsumer#poll` function, allowing the Java consumer to perform
  * necessary background functions, and to return fetched records.<br>
  * <br>
  * The actor receives `Fetch` requests for topic-partitions for which there
  * is demand. The actor then attempts to fetch records for topic-partitions
  * where there is a `Fetch` request. For topic-partitions where there is no
  * request, no attempt to fetch records is made. This effectively enables
  * backpressure, as long as `Fetch` requests are only issued when there
  * is more demand.
  */
<<<<<<< HEAD
private[kafka] final class KafkaConsumerActor[F[_], K, V](
  settings: ConsumerSettings[F, K, V],
  keyDeserializer: KeyDeserializer[F, K],
  valueDeserializer: ValueDeserializer[F, V],
  ref: Ref[F, State[F, K, V]],
  requests: Queue[F, Request[F, K, V]],
=======
private[kafka] final class KafkaConsumerActor[F[_]](
  settings: ConsumerSettings[F, _, _],
  ref: Ref[F, State[F]],
  requests: Queue[F, Request[F]],
>>>>>>> 86cda6a0
  withConsumer: WithConsumer[F]
)(
  implicit F: Async[F],
  dispatcher: Dispatcher[F],
  logging: Logging[F],
  jitter: Jitter[F]
) {
  import logging._

  private[this] type ConsumerRecords =
    Map[TopicPartition, NonEmptyVector[KafkaByteConsumerRecord]]

  private[kafka] val consumerGroupId: Option[String] =
    settings.properties.get(ConsumerConfig.GROUP_ID_CONFIG)

  private[this] val consumerRebalanceListener: ConsumerRebalanceListener =
    new ConsumerRebalanceListener {
      override def onPartitionsRevoked(partitions: util.Collection[TopicPartition]): Unit =
        dispatcher.unsafeRunSync(revoked(partitions.toSortedSet))

      override def onPartitionsAssigned(partitions: util.Collection[TopicPartition]): Unit =
        dispatcher.unsafeRunSync(assigned(partitions.toSortedSet))
    }

  private[this] def subscribe(
    topics: NonEmptyList[String],
    callback: Either[Throwable, Unit] => F[Unit]
  ): F[Unit] = {
    val subscribe =
      withConsumer.blocking {
        _.subscribe(
          topics.toList.asJava,
          consumerRebalanceListener
        )
      }.attempt

    subscribe
      .flatTap {
        case Left(_) => F.unit
        case Right(_) =>
          ref
            .updateAndGet(_.asSubscribed)
            .log(SubscribedTopics(topics, _))
      }
      .flatMap(callback)
  }

  private[this] def subscribe(
    pattern: Pattern,
    callback: Either[Throwable, Unit] => F[Unit]
  ): F[Unit] = {
    val subscribe =
      withConsumer.blocking {
        _.subscribe(
          pattern,
          consumerRebalanceListener
        )
      }.attempt

    subscribe
      .flatTap {
        case Left(_) => F.unit
        case Right(_) =>
          ref
            .updateAndGet(_.asSubscribed)
            .log(SubscribedPattern(pattern, _))
      }
      .flatMap(callback)
  }

  private[this] def unsubscribe(
    callback: Either[Throwable, Unit] => F[Unit]
  ): F[Unit] = {
    val unsubscribe =
      withConsumer.blocking { _.unsubscribe() }.attempt

    unsubscribe
      .flatTap {
        case Left(_) => F.unit
        case Right(_) =>
          ref
            .updateAndGet(_.asUnsubscribed)
            .log(Unsubscribed(_))
      }
      .flatMap(callback)
  }

  private[this] def assign(
    partitions: NonEmptySet[TopicPartition],
    callback: Either[Throwable, Unit] => F[Unit]
  ): F[Unit] = {
    val assign =
      withConsumer.blocking {
        _.assign(
          partitions.toList.asJava
        )
      }.attempt

    assign
      .flatTap {
        case Left(_) => F.unit
        case Right(_) =>
          ref
            .updateAndGet(_.asSubscribed)
            .log(ManuallyAssignedPartitions(partitions, _))
      }
      .flatMap(callback)
  }

  private[this] def fetch(
    partition: TopicPartition,
    streamId: StreamId,
    callback: ((Chunk[KafkaByteConsumerRecord], FetchCompletedReason)) => F[Unit]
  ): F[Unit] = {
    val assigned =
      withConsumer.blocking { _.assignment.contains(partition) }

    def storeFetch: F[Unit] =
      ref
        .modify { state =>
          val (newState, oldFetch) =
            state.withFetch(partition, streamId, callback)
          (newState, (newState, oldFetch))
        }
        .flatMap {
          case (newState, oldFetches) =>
            log(StoredFetch(partition, callback, newState)) >>
              oldFetches.traverse_ { fetch =>
                fetch.completeRevoked(Chunk.empty) >>
                  log(RevokedPreviousFetch(partition, streamId))
              }
        }

    def completeRevoked =
      callback((Chunk.empty, FetchCompletedReason.TopicPartitionRevoked))

    assigned.ifM(storeFetch, completeRevoked)
  }

  private[this] def commitAsync(
    offsets: Map[TopicPartition, OffsetAndMetadata],
    callback: Either[Throwable, Unit] => Unit
  ): F[Unit] =
    withConsumer
      .blocking {
        _.commitAsync(
          offsets.asJava,
          (_, exception) => callback(Option(exception).toLeft(()))
        )
      }
      .handleErrorWith(e => F.delay(callback(Left(e))))

  private[this] def commit(request: Request.Commit[F]): F[Unit] =
    ref
      .modify { state =>
        if (state.rebalancing) {
          val newState = state.withPendingCommit(request)
          (newState, Some(StoredPendingCommit(request, newState)))
        } else (state, None)
      }
      .flatMap {
        case Some(log) => logging.log(log)
        case None      => commitAsync(request.offsets, request.callback)
      }

  private[this] def manualCommitSync(request: Request.ManualCommitSync[F]): F[Unit] = {
    val commit = withConsumer.blocking(_.commitSync(request.offsets.asJava))
    commit.attempt >>= request.callback
  }

  private[this] def runCommitAsync(
    offsets: Map[TopicPartition, OffsetAndMetadata]
  )(
    k: (Either[Throwable, Unit] => Unit) => F[Unit]
  ): F[Unit] =
    F.async[Unit] { (cb: Either[Throwable, Unit] => Unit) =>
        k(cb).as(None)
      }
      .timeoutTo(settings.commitTimeout, F.raiseError[Unit] {
        CommitTimeoutException(
          settings.commitTimeout,
          offsets
        )
      })

  private[this] def manualCommitAsync(request: Request.ManualCommitAsync[F]): F[Unit] = {
    val commit = runCommitAsync(request.offsets) { cb =>
      commitAsync(request.offsets, cb)
    }

    val res = commit.attempt >>= request.callback

    // We need to start this action in a separate fiber without waiting for the result,
    // because commitAsync could be resolved only with the poll consumer call.
    // Which could be done only when the current request is processed.
    res.start.void
  }

  private[this] def assigned(assigned: SortedSet[TopicPartition]): F[Unit] =
    ref
      .updateAndGet(_.withRebalancing(false))
      .flatMap { state =>
        log(AssignedPartitions(assigned, state)) >>
          state.onRebalances.foldLeft(F.unit)(_ >> _.onAssigned(assigned))
      }

  private[this] def revoked(revoked: SortedSet[TopicPartition]): F[Unit] = {
    def withState[A] = StateT.apply[Id, State[F], A](_)

    def completeWithRecords(withRecords: Set[TopicPartition]) = withState { st =>
      if (withRecords.nonEmpty) {
        val newState = st.withoutFetchesAndRecords(withRecords)

        val action = st.fetches.filterKeysStrictList(withRecords).traverse {
          case (partition, partitionFetches) =>
            val records = Chunk.vector(st.records(partition).toVector)
            partitionFetches.values.toList.traverse(_.completeRevoked(records))
        } >> logging.log(
          RevokedFetchesWithRecords(st.records.filterKeysStrict(withRecords), newState)
        )

        (newState, action)
      } else (st, F.unit)
    }

    def completeWithoutRecords(withoutRecords: SortedSet[TopicPartition]) = withState { st =>
      if (withoutRecords.nonEmpty) {
        val newState = st.withoutFetches(withoutRecords)

        val action = st.fetches
          .filterKeysStrictValuesList(withoutRecords)
          .traverse(_.values.toList.traverse(_.completeRevoked(Chunk.empty))) >>
          logging.log(RevokedFetchesWithoutRecords(withoutRecords, newState))

        (newState, action)
      } else (st, F.unit)
    }

    def removeRevokedRecords(revokedNonFetches: SortedSet[TopicPartition]) = withState { st =>
      if (revokedNonFetches.nonEmpty) {
        val revokedRecords = st.records.filterKeysStrict(revokedNonFetches)

        if (revokedRecords.nonEmpty) {
          val newState = st.withoutRecords(revokedRecords.keySet)

          val action = logging.log(RemovedRevokedRecords(revokedRecords, newState))

          (newState, action)
        } else (st, F.unit)
      } else (st, F.unit)
    }

    ref
      .modify { state =>
        val withRebalancing = state.withRebalancing(true)

        val fetches = withRebalancing.fetches.keySetStrict
        val records = withRebalancing.records.keySetStrict

        val revokedFetches = revoked intersect fetches
        val revokedNonFetches = revoked diff revokedFetches

        val withRecords = records intersect revokedFetches
        val withoutRecords = revokedFetches diff records

        (for {
          completeWithRecords <- completeWithRecords(withRecords)
          completeWithoutRecords <- completeWithoutRecords(withoutRecords)
          removeRevokedRecords <- removeRevokedRecords(revokedNonFetches)
        } yield RevokedResult(
          logRevoked = logging.log(RevokedPartitions(revoked, withRebalancing)),
          completeWithRecords = completeWithRecords,
          completeWithoutRecords = completeWithoutRecords,
          removeRevokedRecords = removeRevokedRecords,
          onRebalances = withRebalancing.onRebalances
        )).run(withRebalancing)
      }
      .flatMap { res =>
        val onRevoked =
          res.onRebalances.foldLeft(F.unit)(_ >> _.onRevoked(revoked))

        res.logRevoked >>
          res.completeWithRecords >>
          res.completeWithoutRecords >>
          res.removeRevokedRecords >>
          onRevoked
      }
  }

  private[this] def assignment(
    callback: Either[Throwable, SortedSet[TopicPartition]] => F[Unit],
    onRebalance: Option[OnRebalance[F]]
  ): F[Unit] = {
    def resolveDeferred(subscribed: Boolean): F[Unit] = {
      val result =
        if (subscribed) withConsumer.blocking(_.assignment.toSortedSet.asRight)
        else F.pure(Left(NotSubscribedException()))

      result.flatMap(callback)
    }

    onRebalance match {
      case Some(on) =>
        ref.updateAndGet(_.withOnRebalance(on).asStreaming).flatMap { newState =>
          resolveDeferred(newState.subscribed) >> logging.log(StoredOnRebalance(on, newState))
        }

      case None =>
        ref.updateAndGet(_.asStreaming).flatMap { newState =>
          resolveDeferred(newState.subscribed)
        }
    }
  }

  private[kafka] val offsetCommit: Map[TopicPartition, OffsetAndMetadata] => F[Unit] =
    offsets => {
      val commit = runCommitAsync(offsets) { cb =>
        requests.offer(Request.Commit(offsets, cb))
      }

      commit.handleErrorWith {
        settings.commitRecovery
          .recoverCommitWith(offsets, commit)
      }
    }

  private[this] def records(batch: KafkaByteConsumerRecords): ConsumerRecords =
    batch.partitions.toVector.map { partition =>
      partition -> NonEmptyVector
        .fromVectorUnsafe(batch.records(partition).toVector)
    }.toMap

  private[this] val pollTimeout: Duration =
    settings.pollTimeout.toJava

  private[this] val poll: F[Unit] = {
    def pollConsumer(state: State[F]): F[ConsumerRecords] =
      withConsumer
        .blocking { consumer =>
          val assigned = consumer.assignment.toSet
          val requested = state.fetches.keySetStrict
          val available = state.records.keySetStrict

          val resume = (requested intersect assigned) diff available
          val pause = assigned diff resume

          if (pause.nonEmpty)
            consumer.pause(pause.asJava)

          if (resume.nonEmpty)
            consumer.resume(resume.asJava)

          consumer.poll(pollTimeout)
        }
        .map(records)

    def handlePoll(newRecords: ConsumerRecords, initialRebalancing: Boolean): F[Unit] = {
      def handleBatch(
        state: State[F],
        pendingCommits: Option[HandlePollResult.PendingCommits]
      ) =
        if (state.fetches.isEmpty) {
          if (newRecords.isEmpty) {
            (state, HandlePollResult.StateNotChanged(pendingCommits))
          } else {
            val newState = state.withRecords(newRecords)
            (newState, HandlePollResult.Stored(StoredRecords(newRecords, newState), pendingCommits))
          }
        } else {
          val allRecords = state.records combine newRecords

          if (allRecords.nonEmpty) {
            val requested = state.fetches.keySetStrict

            val canBeCompleted = allRecords.keySetStrict intersect requested
            val canBeStored = newRecords.keySetStrict diff canBeCompleted

            def completeFetches: F[Unit] =
              state.fetches.filterKeysStrictList(canBeCompleted).traverse_ {
                case (partition, fetches) =>
                  val records = Chunk.vector(allRecords(partition).toVector)
                  fetches.values.toList.traverse_(_.completeRecords(records))
              }

            (canBeCompleted.nonEmpty, canBeStored.nonEmpty) match {
              case (true, true) =>
                val storeRecords = newRecords.filterKeysStrict(canBeStored)
                val newState =
                  state.withoutFetchesAndRecords(canBeCompleted).withRecords(storeRecords)
                (
                  newState,
                  HandlePollResult.CompletedAndStored(
                    completeFetches = completeFetches,
                    completedLog = CompletedFetchesWithRecords(
                      allRecords.filterKeysStrict(canBeCompleted),
                      newState
                    ),
                    storedLog = StoredRecords(storeRecords, newState),
                    pendingCommits = pendingCommits
                  )
                )

              case (true, false) =>
                val newState = state.withoutFetchesAndRecords(canBeCompleted)
                (
                  newState,
                  HandlePollResult.Completed(
                    completeFetches = completeFetches,
                    log = CompletedFetchesWithRecords(
                      allRecords.filterKeysStrict(canBeCompleted),
                      newState
                    ),
                    pendingCommits = pendingCommits
                  )
                )

              case (false, true) =>
                val storeRecords = newRecords.filterKeysStrict(canBeStored)
                val newState = state.withRecords(storeRecords)
                (
                  newState,
                  HandlePollResult.Stored(StoredRecords(storeRecords, newState), pendingCommits)
                )

              case (false, false) =>
                (state, HandlePollResult.StateNotChanged(pendingCommits))
            }
          } else {
            (state, HandlePollResult.StateNotChanged(pendingCommits))
          }
        }

      def handlePendingCommits(state: State[F]) = {
        val currentRebalancing = state.rebalancing

        if (initialRebalancing && !currentRebalancing && state.pendingCommits.nonEmpty) {
          val newState = state.withoutPendingCommits
          (
            newState,
            Some(
              HandlePollResult.PendingCommits(
                commits = state.pendingCommits,
                log = CommittedPendingCommits(state.pendingCommits, newState)
              )
            )
          )
        } else (state, None)
      }

      ref
        .modify { state =>
          val (stateWithoutPendingCommits, pendingCommits) = handlePendingCommits(state)
          handleBatch(stateWithoutPendingCommits, pendingCommits)
        }
        .flatMap { result =>
          (result match {
            case HandlePollResult.StateNotChanged(_) =>
              F.unit
            case HandlePollResult.Stored(log, _) =>
              logging.log(log)
            case HandlePollResult.Completed(completeFetches, log, _) =>
              completeFetches >> logging.log(log)
            case HandlePollResult.CompletedAndStored(completeFetches, completedLog, storedLog, _) =>
              completeFetches >> logging.log(completedLog) >> logging.log(storedLog)
          }) >> result.pendingCommits.traverse_(_.commit)

        }
    }
    ref.get.flatMap { state =>
      if (state.subscribed && state.streaming) {
        val initialRebalancing = state.rebalancing
        pollConsumer(state).flatMap(handlePoll(_, initialRebalancing))
      } else F.unit
    }
  }

  def handle(request: Request[F]): F[Unit] =
    request match {
      case Request.Assignment(callback, onRebalance)   => assignment(callback, onRebalance)
      case Request.Poll()                              => poll
      case Request.SubscribeTopics(topics, callback)   => subscribe(topics, callback)
      case Request.Assign(partitions, callback)        => assign(partitions, callback)
      case Request.SubscribePattern(pattern, callback) => subscribe(pattern, callback)
      case Request.Unsubscribe(callback)               => unsubscribe(callback)
      case Request.Fetch(partition, streamId, callback) =>
        fetch(partition, streamId, callback)
      case request @ Request.Commit(_, _)            => commit(request)
      case request @ Request.ManualCommitAsync(_, _) => manualCommitAsync(request)
      case request @ Request.ManualCommitSync(_, _)  => manualCommitSync(request)
    }

  private[this] case class RevokedResult(
    logRevoked: F[Unit],
    completeWithRecords: F[Unit],
    completeWithoutRecords: F[Unit],
    removeRevokedRecords: F[Unit],
    onRebalances: Chain[OnRebalance[F]]
  )

  private[this] sealed trait HandlePollResult {
    def pendingCommits: Option[HandlePollResult.PendingCommits]
  }
  private[this] object HandlePollResult {
    case class PendingCommits(
      commits: Chain[Request.Commit[F]],
      log: CommittedPendingCommits[F]
    ) {
      def commit: F[Unit] =
        commits.foldLeft(F.unit) {
          case (acc, commitRequest) =>
            acc >> commitAsync(commitRequest.offsets, commitRequest.callback)
        } >> logging.log(log)
    }

    case class StateNotChanged(pendingCommits: Option[PendingCommits]) extends HandlePollResult

    case class Stored(
      log: LogEntry.StoredRecords[F],
      pendingCommits: Option[PendingCommits]
    ) extends HandlePollResult

    case class Completed(
      completeFetches: F[Unit],
      log: LogEntry.CompletedFetchesWithRecords[F],
      pendingCommits: Option[PendingCommits]
    ) extends HandlePollResult

    case class CompletedAndStored(
      completeFetches: F[Unit],
      completedLog: LogEntry.CompletedFetchesWithRecords[F],
      storedLog: LogEntry.StoredRecords[F],
      pendingCommits: Option[PendingCommits]
    ) extends HandlePollResult
  }
}

private[kafka] object KafkaConsumerActor {
  final case class FetchRequest[F[_]](
    callback: ((Chunk[KafkaByteConsumerRecord], FetchCompletedReason)) => F[Unit]
  ) {
    def completeRevoked(
      chunk: Chunk[KafkaByteConsumerRecord]
    ): F[Unit] =
      callback((chunk, FetchCompletedReason.TopicPartitionRevoked))

    def completeRecords(
      chunk: Chunk[KafkaByteConsumerRecord]
    ): F[Unit] =
      callback((chunk, FetchCompletedReason.FetchedRecords))

    override def toString: String =
      "FetchRequest$" + System.identityHashCode(this)
  }

  type StreamId = Int

  final case class State[F[_]](
    fetches: Map[TopicPartition, Map[StreamId, FetchRequest[F]]],
    records: Map[TopicPartition, NonEmptyVector[KafkaByteConsumerRecord]],
    pendingCommits: Chain[Request.Commit[F]],
    onRebalances: Chain[OnRebalance[F]],
    rebalancing: Boolean,
    subscribed: Boolean,
    streaming: Boolean
  ) {
    def withOnRebalance(onRebalance: OnRebalance[F]): State[F] =
      copy(onRebalances = onRebalances append onRebalance)

    /**
      * @return (new-state, old-fetches-to-revoke)
      */
    def withFetch(
      partition: TopicPartition,
      streamId: StreamId,
      callback: ((Chunk[KafkaByteConsumerRecord], FetchCompletedReason)) => F[Unit]
    ): (State[F], List[FetchRequest[F]]) = {
      val newFetchRequest =
        FetchRequest(callback)

      val oldPartitionFetches: Map[StreamId, FetchRequest[F]] =
        fetches.getOrElse(partition, Map.empty)

      val newFetches: Map[TopicPartition, Map[StreamId, FetchRequest[F]]] =
        fetches.updated(partition, oldPartitionFetches.updated(streamId, newFetchRequest))

      val fetchesToRevoke: List[FetchRequest[F]] =
        oldPartitionFetches.get(streamId).toList

      (
        copy(fetches = newFetches),
        fetchesToRevoke
      )
    }

    def withoutFetches(partitions: Set[TopicPartition]): State[F] =
      copy(
        fetches = fetches.filterKeysStrict(!partitions.contains(_))
      )

    def withRecords(
      records: Map[TopicPartition, NonEmptyVector[KafkaByteConsumerRecord]]
    ): State[F] =
      copy(records = this.records combine records)

    def withoutFetchesAndRecords(partitions: Set[TopicPartition]): State[F] =
      copy(
        fetches = fetches.filterKeysStrict(!partitions.contains(_)),
        records = records.filterKeysStrict(!partitions.contains(_))
      )

    def withoutRecords(partitions: Set[TopicPartition]): State[F] =
      copy(records = records.filterKeysStrict(!partitions.contains(_)))

    def withPendingCommit(pendingCommit: Request.Commit[F]): State[F] =
      copy(pendingCommits = pendingCommits append pendingCommit)

    def withoutPendingCommits: State[F] =
      if (pendingCommits.isEmpty) this else copy(pendingCommits = Chain.empty)

    def withRebalancing(rebalancing: Boolean): State[F] =
      if (this.rebalancing == rebalancing) this else copy(rebalancing = rebalancing)

    def asSubscribed: State[F] =
      if (subscribed) this else copy(subscribed = true)

    def asUnsubscribed: State[F] =
      if (!subscribed) this else copy(subscribed = false)

    def asStreaming: State[F] =
      if (streaming) this else copy(streaming = true)

    override def toString: String = {
      val fetchesString =
        fetches.toList
          .sortBy { case (tp, _) => tp }
          .mkStringAppend {
            case (append, (tp, fs)) =>
              append(tp.toString)
              append(" -> ")
              append(fs.mkString("[", ", ", "]"))
          }("", ", ", "")

      s"State(fetches = Map($fetchesString), records = Map(${recordsString(records)}), pendingCommits = $pendingCommits, onRebalances = $onRebalances, rebalancing = $rebalancing, subscribed = $subscribed, streaming = $streaming)"
    }
  }

  object State {
    def empty[F[_]]: State[F] =
      State(
        fetches = Map.empty,
        records = Map.empty,
        pendingCommits = Chain.empty,
        onRebalances = Chain.empty,
        rebalancing = false,
        subscribed = false,
        streaming = false
      )
  }

  sealed abstract class FetchCompletedReason {
    final def topicPartitionRevoked: Boolean = this match {
      case FetchCompletedReason.TopicPartitionRevoked => true
      case FetchCompletedReason.FetchedRecords        => false
    }
  }

  object FetchCompletedReason {
    case object TopicPartitionRevoked extends FetchCompletedReason

    case object FetchedRecords extends FetchCompletedReason
  }

  final case class OnRebalance[F[_]](
    onAssigned: SortedSet[TopicPartition] => F[Unit],
    onRevoked: SortedSet[TopicPartition] => F[Unit]
  ) {
    override def toString: String =
      "OnRebalance$" + System.identityHashCode(this)
  }

  sealed abstract class Request[F[_]]

  object Request {
    final case class Assignment[F[_]](
      callback: Either[Throwable, SortedSet[TopicPartition]] => F[Unit],
      onRebalance: Option[OnRebalance[F]]
    ) extends Request[F]

    final case class Poll[F[_]]() extends Request[F]

    private[this] val pollInstance: Poll[Nothing] =
      Poll[Nothing]()

    def poll[F[_]]: Poll[F] =
      pollInstance.asInstanceOf[Poll[F]]

    final case class SubscribeTopics[F[_]](
      topics: NonEmptyList[String],
      callback: Either[Throwable, Unit] => F[Unit]
    ) extends Request[F]

    final case class Assign[F[_]](
      topicPartitions: NonEmptySet[TopicPartition],
      callback: Either[Throwable, Unit] => F[Unit]
    ) extends Request[F]

    final case class SubscribePattern[F[_]](
      pattern: Pattern,
      callback: Either[Throwable, Unit] => F[Unit]
    ) extends Request[F]

    final case class Unsubscribe[F[_]](
      callback: Either[Throwable, Unit] => F[Unit]
    ) extends Request[F]

    final case class Fetch[F[_]](
      partition: TopicPartition,
      streamId: StreamId,
      callback: ((Chunk[KafkaByteConsumerRecord], FetchCompletedReason)) => F[Unit]
    ) extends Request[F]

    final case class Commit[F[_]](
      offsets: Map[TopicPartition, OffsetAndMetadata],
      callback: Either[Throwable, Unit] => Unit
    ) extends Request[F]

    final case class ManualCommitAsync[F[_]](
      offsets: Map[TopicPartition, OffsetAndMetadata],
      callback: Either[Throwable, Unit] => F[Unit]
    ) extends Request[F]

    final case class ManualCommitSync[F[_]](
      offsets: Map[TopicPartition, OffsetAndMetadata],
      callback: Either[Throwable, Unit] => F[Unit]
    ) extends Request[F]
  }
}<|MERGE_RESOLUTION|>--- conflicted
+++ resolved
@@ -44,19 +44,10 @@
   * backpressure, as long as `Fetch` requests are only issued when there
   * is more demand.
   */
-<<<<<<< HEAD
-private[kafka] final class KafkaConsumerActor[F[_], K, V](
-  settings: ConsumerSettings[F, K, V],
-  keyDeserializer: KeyDeserializer[F, K],
-  valueDeserializer: ValueDeserializer[F, V],
-  ref: Ref[F, State[F, K, V]],
-  requests: Queue[F, Request[F, K, V]],
-=======
 private[kafka] final class KafkaConsumerActor[F[_]](
   settings: ConsumerSettings[F, _, _],
   ref: Ref[F, State[F]],
   requests: Queue[F, Request[F]],
->>>>>>> 86cda6a0
   withConsumer: WithConsumer[F]
 )(
   implicit F: Async[F],

/*
 * Copyright 2018-2021 OVO Energy Limited
 *
 * SPDX-License-Identifier: Apache-2.0
 */

package fs2

import cats.effect._
import scala.concurrent.duration.FiniteDuration

package object kafka {
  type Id[+A] = A

  /** Alias for Java Kafka `Consumer[Array[Byte], Array[Byte]]`. */
  type JavaByteConsumer =
    org.apache.kafka.clients.consumer.Consumer[Array[Byte], Array[Byte]]

  @deprecated("use JavaByteConsumer", "1.3.0")
  type KafkaByteConsumer = JavaByteConsumer

  /** Alias for Java Kafka `Producer[Array[Byte], Array[Byte]]`. */
  type JavaByteProducer =
    org.apache.kafka.clients.producer.Producer[Array[Byte], Array[Byte]]

  @deprecated("use JavaByteProducer", "1.3.0")
  type KafkaByteProducer = JavaByteProducer

  /** Alias for Java Kafka `Deserializer[A]`. */
  type JavaDeserializer[A] =
    org.apache.kafka.common.serialization.Deserializer[A]

  @deprecated("use JavaDeserializer", "1.3.0")
  type KafkaDeserializer[A] = JavaDeserializer[A]

  /** Alias for Java Kafka `Serializer[A]`. */
  type JavaSerializer[A] =
    org.apache.kafka.common.serialization.Serializer[A]

  @deprecated("use JavaSerializer", "1.3.0")
  type KafkaSerializer[A] = JavaSerializer[A]

  /** Alias for Java Kafka `Header`. */
  type JavaHeader =
    org.apache.kafka.common.header.Header

  @deprecated("use JavaHeader", "1.3.0")
  type KafkaHeader = JavaHeader

  /** Alias for Java Kafka `Headers`. */
  type JavaHeaders =
    org.apache.kafka.common.header.Headers

  @deprecated("use JavaHeaders", "1.3.0")
  type KafkaHeaders = JavaHeaders

  /** Alias for Java Kafka `ConsumerRecords[Array[Byte], Array[Byte]]`. */
  type JavaByteConsumerRecords =
    org.apache.kafka.clients.consumer.ConsumerRecords[Array[Byte], Array[Byte]]

  @deprecated("use JavaByteConsumerRecords", "1.3.0")
  type KafkaByteConsumerRecords = JavaByteConsumerRecords

  /** Alias for Java Kafka `ConsumerRecord[Array[Byte], Array[Byte]]`. */
  type JavaByteConsumerRecord =
    org.apache.kafka.clients.consumer.ConsumerRecord[Array[Byte], Array[Byte]]

  @deprecated("use JavaByteConsumerRecord", "1.3.0")
  type KafkaByteConsumerRecord = JavaByteConsumerRecord

  /** Alias for Java Kafka `ProducerRecord[Array[Byte], Array[Byte]]`. */
  type JavaByteProducerRecord =
    org.apache.kafka.clients.producer.ProducerRecord[Array[Byte], Array[Byte]]

  @deprecated("use JavaByteProducerRecord", "1.3.0")
  type KafkaByteProducerRecord = JavaByteProducerRecord

  /**
    * Commits offsets in batches of every `n` offsets or time window
    * of length `d`, whichever happens first. If there are no offsets
    * to commit within a time window, no attempt will be made to commit
    * offsets for that time window.
    */
  def commitBatchWithin[F[_]](n: Int, d: FiniteDuration)(
    implicit F: Temporal[F]
  ): Pipe[F, CommittableOffset[F], Unit] =
    _.groupWithin(n, d).evalMap(CommittableOffsetBatch.fromFoldable(_).commit)
<<<<<<< HEAD

  /**
    * Creates a [[KafkaProducer]] using the provided settings and
    * produces record in batches, limiting the number of records
    * in the same batch using [[ProducerSettings#parallelism]].
    */
  def produce[F[_], K, V, P](
    settings: ProducerSettings[F, K, V]
  )(
    implicit F: Async[F]
  ): Pipe[F, ProducerRecords[K, V, P], ProducerResult[K, V, P]] =
    records => producerStream(settings).flatMap(produce(settings, _).apply(records))

  /**
    * Produces records in batches using the provided [[KafkaProducer]].
    * The number of records in the same batch is limited using the
    * [[ProducerSettings#parallelism]] setting.
    */
  def produce[F[_], K, V, P](
    settings: ProducerSettings[F, K, V],
    producer: KafkaProducer[F, K, V]
  )(
    implicit F: Concurrent[F]
  ): Pipe[F, ProducerRecords[K, V, P], ProducerResult[K, V, P]] =
    _.evalMap(producer.produce).mapAsync(settings.parallelism)(identity)

  /**
    * Creates a new [[KafkaAdminClient]] in the `Resource` context,
    * using the specified [[AdminClientSettings]]. If working in a
    * `Stream` context, you might prefer [[adminClientStream]].
    */
  def adminClientResource[F[_]](settings: AdminClientSettings[F])(
    implicit F: Async[F]
  ): Resource[F, KafkaAdminClient[F]] =
    KafkaAdminClient.resource(settings)

  /**
    * Creates a new [[KafkaAdminClient]] in the `Stream` context,
    * using the specified [[AdminClientSettings]]. If you're not
    * working in a `Stream` context, you might instead prefer to
    * use the [[adminClientResource]] function.
    */
  def adminClientStream[F[_]](settings: AdminClientSettings[F])(
    implicit F: Async[F]
  ): Stream[F, KafkaAdminClient[F]] =
    Stream.resource(adminClientResource(settings))

  /**
    * Creates a new [[KafkaConsumer]] in the `Resource` context,
    * using the specified [[ConsumerSettings]]. Note that there
    * is another version where `F[_]` is specified explicitly and
    * the key and value type can be inferred, which allows you
    * to use the following syntax.
    *
    * {{{
    * consumerResource[F].using(settings)
    * }}}
    */
  def consumerResource[F[_], K, V](settings: ConsumerSettings[F, K, V])(
    implicit F: Async[F]
  ): Resource[F, KafkaConsumer[F, K, V]] =
    KafkaConsumer.consumerResource(settings)

  /**
    * Alternative version of `consumerResource` where the `F[_]` is
    * specified explicitly, and where the key and value type can
    * be inferred from the [[ConsumerSettings]]. This allows you
    * to use the following syntax.
    *
    * {{{
    * consumerResource[F].using(settings)
    * }}}
    */
  def consumerResource[F[_]](implicit F: Async[F]): ConsumerResource[F] =
    new ConsumerResource[F](F)

  /**
    * Creates a new [[KafkaConsumer]] in the `Stream` context,
    * using the specified [[ConsumerSettings]]. Note that there
    * is another version where `F[_]` is specified explicitly and
    * the key and value type can be inferred, which allows you
    * to use the following syntax.
    *
    * {{{
    * consumerStream[F].using(settings)
    * }}}
    */
  def consumerStream[F[_], K, V](settings: ConsumerSettings[F, K, V])(
    implicit F: Async[F]
  ): Stream[F, KafkaConsumer[F, K, V]] =
    Stream.resource(consumerResource(settings))

  /**
    * Alternative version of `consumerStream` where the `F[_]` is
    * specified explicitly, and where the key and value type can
    * be inferred from the [[ConsumerSettings]]. This allows you
    * to use the following syntax.
    *
    * {{{
    * consumerStream[F].using(settings)
    * }}}
    */
  def consumerStream[F[_]](implicit F: Async[F]): ConsumerStream[F] =
    new ConsumerStream[F](F)

  /**
    * Creates a new [[KafkaProducer]] in the `Resource` context,
    * using the specified [[ProducerSettings]]. Note that there
    * is another version where `F[_]` is specified explicitly and
    * the key and value type can be inferred, which allows you
    * to use the following syntax.
    *
    * {{{
    * producerResource[F].using(settings)
    * }}}
    */
  def producerResource[F[_], K, V](settings: ProducerSettings[F, K, V])(
    implicit F: Async[F]
  ): Resource[F, KafkaProducer.Metrics[F, K, V]] =
    KafkaProducer.resource(settings)

  /**
    * Alternative version of `producerResource` where the `F[_]` is
    * specified explicitly, and where the key and value type can
    * be inferred from the [[ProducerSettings]]. This allows you
    * to use the following syntax.
    *
    * {{{
    * producerResource[F].using(settings)
    * }}}
    */
  def producerResource[F[_]](implicit F: Async[F]): ProducerResource[F] =
    new ProducerResource(F)

  /**
    * Creates a new [[KafkaProducer]] in the `Stream` context,
    * using the specified [[ProducerSettings]]. Note that there
    * is another version where `F[_]` is specified explicitly and
    * the key and value type can be inferred, which allows you
    * to use the following syntax.
    *
    * {{{
    * producerStream[F].using(settings)
    * }}}
    */
  def producerStream[F[_], K, V](settings: ProducerSettings[F, K, V])(
    implicit F: Async[F]
  ): Stream[F, KafkaProducer.Metrics[F, K, V]] =
    Stream.resource(producerResource(settings))

  /**
    * Alternative version of `producerStream` where the `F[_]` is
    * specified explicitly, and where the key and value type can
    * be inferred from the [[ProducerSettings]]. This allows you
    * to use the following syntax.
    *
    * {{{
    * producerStream[F].using(settings)
    * }}}
    */
  def producerStream[F[_]](implicit F: Async[F]): ProducerStream[F] =
    new ProducerStream[F](F)

  /**
    * Creates a new [[TransactionalKafkaProducer]] in the `Resource` context,
    * using the specified [[TransactionalProducerSettings]]. Note that there
    * is another version where `F[_]` is specified explicitly and the key and
    * value type can be inferred, which allows you to use the following syntax.
    *
    * {{{
    * transactionalProducerResource[F].using(settings)
    * }}}
    */
  def transactionalProducerResource[F[_], K, V](
    settings: TransactionalProducerSettings[F, K, V]
  )(
    implicit F: Async[F]
  ): Resource[F, TransactionalKafkaProducer[F, K, V]] =
    TransactionalKafkaProducer.resource(settings)

  /**
    * Alternative version of `transactionalProducerResource` where the `F[_]`
    * is specified explicitly, and where the key and value type can be
    * inferred from the [[TransactionalProducerSettings]]. This allows
    * you to use the following syntax.
    *
    * {{{
    * transactionalProducerResource[F].using(settings)
    * }}}
    */
  def transactionalProducerResource[F[_]](
    implicit F: Async[F]
  ): TransactionalProducerResource[F] =
    new TransactionalProducerResource(F)

  /**
    * Creates a new [[TransactionalKafkaProducer]] in the `Stream` context,
    * using the specified [[TransactionalProducerSettings]]. Note that there
    * is another version where `F[_]` is specified explicitly and the key and
    * value type can be inferred, which allows you to use the following syntax.
    *
    * {{{
    * transactionalProducerStream[F].using(settings)
    * }}}
    */
  def transactionalProducerStream[F[_], K, V](
    settings: TransactionalProducerSettings[F, K, V]
  )(
    implicit F: Async[F]
  ): Stream[F, TransactionalKafkaProducer[F, K, V]] =
    Stream.resource(transactionalProducerResource(settings))

  /**
    * Alternative version of `transactionalProducerStream` where the `F[_]`
    * is specified explicitly, and where the key and value type can be
    * inferred from the [[TransactionalProducerSettings]]. This allows
    * you to use the following syntax.
    *
    * {{{
    * transactionalProducerStream[F].using(settings)
    * }}}
    */
  def transactionalProducerStream[F[_]](
    implicit F: Async[F]
  ): TransactionalProducerStream[F] =
    new TransactionalProducerStream(F)
=======
>>>>>>> b04e906f
}<|MERGE_RESOLUTION|>--- conflicted
+++ resolved
@@ -85,233 +85,4 @@
     implicit F: Temporal[F]
   ): Pipe[F, CommittableOffset[F], Unit] =
     _.groupWithin(n, d).evalMap(CommittableOffsetBatch.fromFoldable(_).commit)
-<<<<<<< HEAD
-
-  /**
-    * Creates a [[KafkaProducer]] using the provided settings and
-    * produces record in batches, limiting the number of records
-    * in the same batch using [[ProducerSettings#parallelism]].
-    */
-  def produce[F[_], K, V, P](
-    settings: ProducerSettings[F, K, V]
-  )(
-    implicit F: Async[F]
-  ): Pipe[F, ProducerRecords[K, V, P], ProducerResult[K, V, P]] =
-    records => producerStream(settings).flatMap(produce(settings, _).apply(records))
-
-  /**
-    * Produces records in batches using the provided [[KafkaProducer]].
-    * The number of records in the same batch is limited using the
-    * [[ProducerSettings#parallelism]] setting.
-    */
-  def produce[F[_], K, V, P](
-    settings: ProducerSettings[F, K, V],
-    producer: KafkaProducer[F, K, V]
-  )(
-    implicit F: Concurrent[F]
-  ): Pipe[F, ProducerRecords[K, V, P], ProducerResult[K, V, P]] =
-    _.evalMap(producer.produce).mapAsync(settings.parallelism)(identity)
-
-  /**
-    * Creates a new [[KafkaAdminClient]] in the `Resource` context,
-    * using the specified [[AdminClientSettings]]. If working in a
-    * `Stream` context, you might prefer [[adminClientStream]].
-    */
-  def adminClientResource[F[_]](settings: AdminClientSettings[F])(
-    implicit F: Async[F]
-  ): Resource[F, KafkaAdminClient[F]] =
-    KafkaAdminClient.resource(settings)
-
-  /**
-    * Creates a new [[KafkaAdminClient]] in the `Stream` context,
-    * using the specified [[AdminClientSettings]]. If you're not
-    * working in a `Stream` context, you might instead prefer to
-    * use the [[adminClientResource]] function.
-    */
-  def adminClientStream[F[_]](settings: AdminClientSettings[F])(
-    implicit F: Async[F]
-  ): Stream[F, KafkaAdminClient[F]] =
-    Stream.resource(adminClientResource(settings))
-
-  /**
-    * Creates a new [[KafkaConsumer]] in the `Resource` context,
-    * using the specified [[ConsumerSettings]]. Note that there
-    * is another version where `F[_]` is specified explicitly and
-    * the key and value type can be inferred, which allows you
-    * to use the following syntax.
-    *
-    * {{{
-    * consumerResource[F].using(settings)
-    * }}}
-    */
-  def consumerResource[F[_], K, V](settings: ConsumerSettings[F, K, V])(
-    implicit F: Async[F]
-  ): Resource[F, KafkaConsumer[F, K, V]] =
-    KafkaConsumer.consumerResource(settings)
-
-  /**
-    * Alternative version of `consumerResource` where the `F[_]` is
-    * specified explicitly, and where the key and value type can
-    * be inferred from the [[ConsumerSettings]]. This allows you
-    * to use the following syntax.
-    *
-    * {{{
-    * consumerResource[F].using(settings)
-    * }}}
-    */
-  def consumerResource[F[_]](implicit F: Async[F]): ConsumerResource[F] =
-    new ConsumerResource[F](F)
-
-  /**
-    * Creates a new [[KafkaConsumer]] in the `Stream` context,
-    * using the specified [[ConsumerSettings]]. Note that there
-    * is another version where `F[_]` is specified explicitly and
-    * the key and value type can be inferred, which allows you
-    * to use the following syntax.
-    *
-    * {{{
-    * consumerStream[F].using(settings)
-    * }}}
-    */
-  def consumerStream[F[_], K, V](settings: ConsumerSettings[F, K, V])(
-    implicit F: Async[F]
-  ): Stream[F, KafkaConsumer[F, K, V]] =
-    Stream.resource(consumerResource(settings))
-
-  /**
-    * Alternative version of `consumerStream` where the `F[_]` is
-    * specified explicitly, and where the key and value type can
-    * be inferred from the [[ConsumerSettings]]. This allows you
-    * to use the following syntax.
-    *
-    * {{{
-    * consumerStream[F].using(settings)
-    * }}}
-    */
-  def consumerStream[F[_]](implicit F: Async[F]): ConsumerStream[F] =
-    new ConsumerStream[F](F)
-
-  /**
-    * Creates a new [[KafkaProducer]] in the `Resource` context,
-    * using the specified [[ProducerSettings]]. Note that there
-    * is another version where `F[_]` is specified explicitly and
-    * the key and value type can be inferred, which allows you
-    * to use the following syntax.
-    *
-    * {{{
-    * producerResource[F].using(settings)
-    * }}}
-    */
-  def producerResource[F[_], K, V](settings: ProducerSettings[F, K, V])(
-    implicit F: Async[F]
-  ): Resource[F, KafkaProducer.Metrics[F, K, V]] =
-    KafkaProducer.resource(settings)
-
-  /**
-    * Alternative version of `producerResource` where the `F[_]` is
-    * specified explicitly, and where the key and value type can
-    * be inferred from the [[ProducerSettings]]. This allows you
-    * to use the following syntax.
-    *
-    * {{{
-    * producerResource[F].using(settings)
-    * }}}
-    */
-  def producerResource[F[_]](implicit F: Async[F]): ProducerResource[F] =
-    new ProducerResource(F)
-
-  /**
-    * Creates a new [[KafkaProducer]] in the `Stream` context,
-    * using the specified [[ProducerSettings]]. Note that there
-    * is another version where `F[_]` is specified explicitly and
-    * the key and value type can be inferred, which allows you
-    * to use the following syntax.
-    *
-    * {{{
-    * producerStream[F].using(settings)
-    * }}}
-    */
-  def producerStream[F[_], K, V](settings: ProducerSettings[F, K, V])(
-    implicit F: Async[F]
-  ): Stream[F, KafkaProducer.Metrics[F, K, V]] =
-    Stream.resource(producerResource(settings))
-
-  /**
-    * Alternative version of `producerStream` where the `F[_]` is
-    * specified explicitly, and where the key and value type can
-    * be inferred from the [[ProducerSettings]]. This allows you
-    * to use the following syntax.
-    *
-    * {{{
-    * producerStream[F].using(settings)
-    * }}}
-    */
-  def producerStream[F[_]](implicit F: Async[F]): ProducerStream[F] =
-    new ProducerStream[F](F)
-
-  /**
-    * Creates a new [[TransactionalKafkaProducer]] in the `Resource` context,
-    * using the specified [[TransactionalProducerSettings]]. Note that there
-    * is another version where `F[_]` is specified explicitly and the key and
-    * value type can be inferred, which allows you to use the following syntax.
-    *
-    * {{{
-    * transactionalProducerResource[F].using(settings)
-    * }}}
-    */
-  def transactionalProducerResource[F[_], K, V](
-    settings: TransactionalProducerSettings[F, K, V]
-  )(
-    implicit F: Async[F]
-  ): Resource[F, TransactionalKafkaProducer[F, K, V]] =
-    TransactionalKafkaProducer.resource(settings)
-
-  /**
-    * Alternative version of `transactionalProducerResource` where the `F[_]`
-    * is specified explicitly, and where the key and value type can be
-    * inferred from the [[TransactionalProducerSettings]]. This allows
-    * you to use the following syntax.
-    *
-    * {{{
-    * transactionalProducerResource[F].using(settings)
-    * }}}
-    */
-  def transactionalProducerResource[F[_]](
-    implicit F: Async[F]
-  ): TransactionalProducerResource[F] =
-    new TransactionalProducerResource(F)
-
-  /**
-    * Creates a new [[TransactionalKafkaProducer]] in the `Stream` context,
-    * using the specified [[TransactionalProducerSettings]]. Note that there
-    * is another version where `F[_]` is specified explicitly and the key and
-    * value type can be inferred, which allows you to use the following syntax.
-    *
-    * {{{
-    * transactionalProducerStream[F].using(settings)
-    * }}}
-    */
-  def transactionalProducerStream[F[_], K, V](
-    settings: TransactionalProducerSettings[F, K, V]
-  )(
-    implicit F: Async[F]
-  ): Stream[F, TransactionalKafkaProducer[F, K, V]] =
-    Stream.resource(transactionalProducerResource(settings))
-
-  /**
-    * Alternative version of `transactionalProducerStream` where the `F[_]`
-    * is specified explicitly, and where the key and value type can be
-    * inferred from the [[TransactionalProducerSettings]]. This allows
-    * you to use the following syntax.
-    *
-    * {{{
-    * transactionalProducerStream[F].using(settings)
-    * }}}
-    */
-  def transactionalProducerStream[F[_]](
-    implicit F: Async[F]
-  ): TransactionalProducerStream[F] =
-    new TransactionalProducerStream(F)
-=======
->>>>>>> b04e906f
 }
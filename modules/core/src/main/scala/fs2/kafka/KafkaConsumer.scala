--- conflicted
+++ resolved
@@ -88,21 +88,21 @@
     *       before using this `Stream`. If you forgot to subscribe, there
     *       will be a [[NotSubscribedException]] raised in the `Stream`.
     */
-  def partitionedStream: Stream[F, Stream[F, CommittableConsumerRecord[F, K, V]]] =
-    explicitPartitionedStream.map(_._2)
-
-  /**
-    * Much like partitionedStream except the TopicPartition is explicitly
-    * returned together with each partitioned stream of records.
-    * This is useful for Transactional Producers as the Partition Id can
-    * be used for the transactional.id.
+  def partitionedStream: Stream[F, Stream[F, CommittableConsumerRecord[F, K, V]]]
+
+  /**
+    * Like [[partitionedStream]], except the `TopicPartition` is provided
+    * explicitly together with each partitioned stream of records. This is
+    * useful for transactional producers, as the partition id can be used
+    * for the `transactional.id`.
     *
     * @note you have to first use `subscribe` to subscribe the consumer
-    *       *       before using this `Stream`. If you forgot to subscribe, there
-    *       *       will be a [[NotSubscribedException]] raised in the `Stream`.
-    */
-  def explicitPartitionedStream
-    : Stream[F, (TopicPartition, Stream[F, CommittableConsumerRecord[F, K, V]])]
+    *       before using this `Stream`. If you forgot to subscribe, there
+    *       will be a [[NotSubscribedException]] raised in the `Stream`.
+    */
+  // format: off
+  def explicitPartitionedStream: Stream[F, (TopicPartition, Stream[F, CommittableConsumerRecord[F, K, V]])]
+  // format: on
 
   /**
     * Returns the set of partitions currently assigned to this consumer.
@@ -413,8 +413,12 @@
         actorFiber combine pollsFiber
       }
 
-      override def explicitPartitionedStream
-        : Stream[F, (TopicPartition, Stream[F, CommittableConsumerRecord[F, K, V]])] = {
+      override def partitionedStream: Stream[F, Stream[F, CommittableConsumerRecord[F, K, V]]] =
+        explicitPartitionedStream.map { case (_, partitionStream) => partitionStream }
+
+      // format: off
+      override def explicitPartitionedStream: Stream[F, (TopicPartition, Stream[F, CommittableConsumerRecord[F, K, V]])] = {
+      // format: on
         val chunkQueue: F[Queue[F, Option[Chunk[CommittableConsumerRecord[F, K, V]]]]] =
           Queue.bounded(settings.maxPrefetchBatches - 1)
 
@@ -490,15 +494,7 @@
           streamId: Int,
           partitionStreamIdRef: Ref[F, Int],
           assigned: NonEmptySet[TopicPartition],
-<<<<<<< HEAD
           partitions: Queue[F, (TopicPartition, Stream[F, CommittableConsumerRecord[F, K, V]])]
-        ): F[Unit] = assigned.foldLeft(F.unit)(_ >> enqueueStream(streamId, _, partitions))
-
-        def onRebalance(
-          streamId: Int,
-          partitions: Queue[F, (TopicPartition, Stream[F, CommittableConsumerRecord[F, K, V]])]
-=======
-          partitions: Queue[F, Stream[F, CommittableConsumerRecord[F, K, V]]]
         ): F[Unit] = assigned.foldLeft(F.unit) {
           case (acc, partition) =>
             acc >> partitionStreamIdRef
@@ -509,8 +505,7 @@
         def onRebalance(
           streamId: Int,
           partitionStreamIdRef: Ref[F, Int],
-          partitions: Queue[F, Stream[F, CommittableConsumerRecord[F, K, V]]]
->>>>>>> 96a08659
+          partitions: Queue[F, (TopicPartition, Stream[F, CommittableConsumerRecord[F, K, V]])]
         ): OnRebalance[F, K, V] = OnRebalance(
           onAssigned = assigned =>
             NonEmptySet
@@ -521,12 +516,8 @@
 
         def requestAssignment(
           streamId: Int,
-<<<<<<< HEAD
+          partitionStreamIdRef: Ref[F, Int],
           partitions: Queue[F, (TopicPartition, Stream[F, CommittableConsumerRecord[F, K, V]])]
-=======
-          partitionStreamIdRef: Ref[F, Int],
-          partitions: Queue[F, Stream[F, CommittableConsumerRecord[F, K, V]]]
->>>>>>> 96a08659
         ): F[SortedSet[TopicPartition]] = {
           Deferred[F, Either[Throwable, SortedSet[TopicPartition]]].flatMap { deferred =>
             val request =
@@ -544,12 +535,8 @@
 
         def initialEnqueue(
           streamId: Int,
-<<<<<<< HEAD
-          partitions: Queue[F, (TopicPartition, Stream[F, CommittableConsumerRecord[F, K, V]])]
-=======
-          partitions: Queue[F, Stream[F, CommittableConsumerRecord[F, K, V]]],
+          partitions: Queue[F, (TopicPartition, Stream[F, CommittableConsumerRecord[F, K, V]])],
           partitionStreamIdRef: Ref[F, Int]
->>>>>>> 96a08659
         ): F[Unit] =
           requestAssignment(streamId, partitionStreamIdRef, partitions).flatMap { assigned =>
             if (assigned.nonEmpty) {
@@ -558,8 +545,7 @@
             } else F.unit
           }
 
-        val partitionQueue
-          : F[Queue[F, (TopicPartition, Stream[F, CommittableConsumerRecord[F, K, V]])]] =
+        val partitionQueue =
           Queue.unbounded[F, (TopicPartition, Stream[F, CommittableConsumerRecord[F, K, V]])]
 
         for {

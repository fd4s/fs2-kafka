# This file was automatically generated by sbt-github-actions using the
# githubWorkflowGenerate task. You should add and commit this file to
# your git repository. It goes without saying that you shouldn't edit
# this file by hand! Instead, if you wish to make changes, you should
# change your sbt build configuration to revise the workflow description
# to meet your needs, then regenerate this file.

name: Continuous Integration

on:
  pull_request:
    branches: [series/*]
  push:
    branches: [series/*]
    tags: [v*]

env:
  GITHUB_TOKEN: ${{ secrets.GITHUB_TOKEN }}

jobs:
  build:
    name: Build and Test
    strategy:
      matrix:
        os: [ubuntu-latest]
<<<<<<< HEAD
        scala: [2.12.15, 2.13.7, 3.0.1]
        java: [temurin@11]
=======
        scala: [2.12.15, 2.13.8, 3.0.1]
        java: [adopt@1.8]
>>>>>>> 6d972d48
    runs-on: ${{ matrix.os }}
    steps:
      - name: Checkout current branch (full)
        uses: actions/checkout@v2
        with:
          fetch-depth: 0

      - name: Setup Java (temurin@11)
        if: matrix.java == 'temurin@11'
        uses: actions/setup-java@v2
        with:
          distribution: temurin
          java-version: 11

      - name: Cache sbt
        uses: actions/cache@v2
        with:
          path: |
            ~/.sbt
            ~/.ivy2/cache
            ~/.coursier/cache/v1
            ~/.cache/coursier/v1
            ~/AppData/Local/Coursier/Cache/v1
            ~/Library/Caches/Coursier/v1
          key: ${{ runner.os }}-sbt-cache-v2-${{ hashFiles('**/*.sbt') }}-${{ hashFiles('project/build.properties') }}

      - name: Check that workflows are up to date
        run: sbt ++${{ matrix.scala }} githubWorkflowCheck

      - run: sbt ++${{ matrix.scala }} ci

<<<<<<< HEAD
      - if: matrix.scala == '2.13.7'
        run: sbt ++${{ matrix.scala }} docs/run
=======
      - if: matrix.scala == '2.13.8'
        run: sbt --client '++${{ matrix.scala }}; docs/run'
>>>>>>> 6d972d48

  publish:
    name: Publish Artifacts
    needs: [build]
    if: github.event_name != 'pull_request' && (startsWith(github.ref, 'refs/tags/v'))
    strategy:
      matrix:
        os: [ubuntu-latest]
<<<<<<< HEAD
        scala: [2.13.7]
        java: [temurin@11]
=======
        scala: [2.13.8]
        java: [adopt@1.8]
>>>>>>> 6d972d48
    runs-on: ${{ matrix.os }}
    steps:
      - name: Checkout current branch (full)
        uses: actions/checkout@v2
        with:
          fetch-depth: 0

      - name: Setup Java (temurin@11)
        if: matrix.java == 'temurin@11'
        uses: actions/setup-java@v2
        with:
          distribution: temurin
          java-version: 11

      - name: Cache sbt
        uses: actions/cache@v2
        with:
          path: |
            ~/.sbt
            ~/.ivy2/cache
            ~/.coursier/cache/v1
            ~/.cache/coursier/v1
            ~/AppData/Local/Coursier/Cache/v1
            ~/Library/Caches/Coursier/v1
          key: ${{ runner.os }}-sbt-cache-v2-${{ hashFiles('**/*.sbt') }}-${{ hashFiles('project/build.properties') }}

      - env:
          PGP_PASSPHRASE: ${{ secrets.PGP_PASSPHRASE }}
          SONATYPE_PASSWORD: ${{ secrets.SONATYPE_PASSWORD }}
          GIT_DEPLOY_KEY: ${{ secrets.GIT_DEPLOY_KEY }}
          SONATYPE_USERNAME: ${{ secrets.SONATYPE_USERNAME }}
          PGP_SECRET: ${{ secrets.PGP_SECRET }}
        run: sbt ++${{ matrix.scala }} ci-release docs/docusaurusPublishGhpages<|MERGE_RESOLUTION|>--- conflicted
+++ resolved
@@ -23,13 +23,8 @@
     strategy:
       matrix:
         os: [ubuntu-latest]
-<<<<<<< HEAD
-        scala: [2.12.15, 2.13.7, 3.0.1]
-        java: [temurin@11]
-=======
         scala: [2.12.15, 2.13.8, 3.0.1]
         java: [adopt@1.8]
->>>>>>> 6d972d48
     runs-on: ${{ matrix.os }}
     steps:
       - name: Checkout current branch (full)
@@ -61,13 +56,8 @@
 
       - run: sbt ++${{ matrix.scala }} ci
 
-<<<<<<< HEAD
-      - if: matrix.scala == '2.13.7'
-        run: sbt ++${{ matrix.scala }} docs/run
-=======
       - if: matrix.scala == '2.13.8'
         run: sbt --client '++${{ matrix.scala }}; docs/run'
->>>>>>> 6d972d48
 
   publish:
     name: Publish Artifacts
@@ -76,13 +66,8 @@
     strategy:
       matrix:
         os: [ubuntu-latest]
-<<<<<<< HEAD
-        scala: [2.13.7]
-        java: [temurin@11]
-=======
         scala: [2.13.8]
         java: [adopt@1.8]
->>>>>>> 6d972d48
     runs-on: ${{ matrix.os }}
     steps:
       - name: Checkout current branch (full)

--- conflicted
+++ resolved
@@ -2,11 +2,7 @@
 
 val catsVersion = "2.6.1"
 
-<<<<<<< HEAD
 val confluentVersion = "7.4.0"
-=======
-val confluentVersion = "7.3.4"
->>>>>>> 736b9bbb
 
 val fs2Version = "3.6.1"
 

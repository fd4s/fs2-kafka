--- conflicted
+++ resolved
@@ -2,11 +2,7 @@
 
 val catsVersion = "2.6.1"
 
-<<<<<<< HEAD
 val confluentVersion = "7.0.0"
-=======
-val confluentVersion = "6.2.2"
->>>>>>> 6e849c11
 
 val fs2Version = "3.1.6"
 

--- conflicted
+++ resolved
@@ -213,11 +213,7 @@
 
 ThisBuild / githubWorkflowPublish := Seq(
   WorkflowStep.Sbt(
-<<<<<<< HEAD
-    List("ci-release"), // For 3.0 release: List("ci-release", "docs/docusaurusPublishGhpages"),
-=======
-    List("tlRelease", "docs/docusaurusPublishGhpages"),
->>>>>>> c907a341
+    List("tlRelease"), // For 3.0 release: List("tlRelease", "docs/docusaurusPublishGhpages"),
     env = Map(
       "GIT_DEPLOY_KEY" -> "${{ secrets.GIT_DEPLOY_KEY }}",
       "PGP_PASSPHRASE" -> "${{ secrets.PGP_PASSPHRASE }}",

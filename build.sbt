--- conflicted
+++ resolved
@@ -93,18 +93,14 @@
     "ch.qos.logback" % "logback-classic" % "1.2.3",
     "jline" % "jline" % "2.14.2"
   ).map(_ % Test),
-<<<<<<< HEAD
   libraryDependencies ++= (if (isDotty.value) Nil
                            else
                              Seq(
                                compilerPlugin(
-                                 ("org.typelevel" %% "kind-projector" % "0.11.1")
+                                 ("org.typelevel" %% "kind-projector" % "0.11.3")
                                    .cross(CrossVersion.full)
                                )
                              )),
-=======
-  addCompilerPlugin("org.typelevel" % "kind-projector" % "0.11.3" cross CrossVersion.full),
->>>>>>> 35c49bc1
   pomPostProcess := { (node: xml.Node) =>
     new xml.transform.RuleTransformer(new xml.transform.RewriteRule {
       def scopedDependency(e: xml.Elem): Boolean =

val catsEffectVersion = "3.3.5"

<<<<<<< HEAD
val catsVersion = "2.6.1"

=======
>>>>>>> df51467d
val confluentVersion = "6.2.2"

val fs2Version = "3.2.5"

val kafkaVersion = "2.8.1"

val testcontainersScalaVersion = "0.40.0"

val vulcanVersion = "1.7.1"

val munitVersion = "0.7.29"

val scala212 = "2.12.15"

val scala213 = "2.13.8"

val scala3 = "3.1.1"

lazy val `fs2-kafka` = project
  .in(file("."))
  .settings(
    mimaSettings,
    scalaSettings,
    noPublishSettings,
    console := (core / Compile / console).value,
    Test / console := (core / Test / console).value
  )
  .aggregate(core, vulcan, `vulcan-testkit-munit`)

lazy val core = project
  .in(file("modules/core"))
  .settings(
    moduleName := "fs2-kafka",
    name := moduleName.value,
    dependencySettings ++ Seq(
      libraryDependencies ++= Seq(
        "co.fs2" %% "fs2-core" % fs2Version,
        "org.typelevel" %% "cats-effect" % catsEffectVersion,
        "org.apache.kafka" % "kafka-clients" % kafkaVersion
      )
    ),
    publishSettings,
    mimaSettings,
    scalaSettings,
    testSettings
  )

lazy val vulcan = project
  .in(file("modules/vulcan"))
  .settings(
    moduleName := "fs2-kafka-vulcan",
    name := moduleName.value,
    dependencySettings ++ Seq(
      libraryDependencies ++= Seq(
        "com.github.fd4s" %% "vulcan" % vulcanVersion,
        "io.confluent" % "kafka-avro-serializer" % confluentVersion
      )
    ),
    publishSettings,
    mimaSettings,
    scalaSettings,
    testSettings
  )
  .dependsOn(core)

lazy val `vulcan-testkit-munit` = project
  .in(file("modules/vulcan-testkit-munit"))
  .settings(
    moduleName := "fs2-kafka-vulcan-testkit-munit",
    name := moduleName.value,
    dependencySettings ++ Seq(
      libraryDependencies ++= Seq(
        "org.scalameta" %% "munit" % munitVersion
      )
    ),
    publishSettings,
    mimaSettings,
    scalaSettings,
    testSettings
  )
  .dependsOn(vulcan)

lazy val docs = project
  .in(file("docs"))
  .settings(
    moduleName := "fs2-kafka-docs",
    name := moduleName.value,
    dependencySettings,
    noPublishSettings,
    scalaSettings,
    mdocSettings,
    buildInfoSettings
  )
  .dependsOn(core, vulcan, `vulcan-testkit-munit`)
  .enablePlugins(BuildInfoPlugin, DocusaurusPlugin, MdocPlugin, ScalaUnidocPlugin)

lazy val dependencySettings = Seq(
  resolvers += "confluent" at "https://packages.confluent.io/maven/",
  libraryDependencies ++= Seq(
    ("com.dimafeng" %% "testcontainers-scala-scalatest" % testcontainersScalaVersion)
      .cross(CrossVersion.for3Use2_13),
    ("com.dimafeng" %% "testcontainers-scala-kafka" % testcontainersScalaVersion)
      .cross(CrossVersion.for3Use2_13),
    "org.typelevel" %% "discipline-scalatest" % "2.1.5",
    "org.typelevel" %% "cats-effect-laws" % catsEffectVersion,
    "org.typelevel" %% "cats-effect-testkit" % catsEffectVersion,
    "ch.qos.logback" % "logback-classic" % "1.2.10"
  ).map(_ % Test),
  libraryDependencies ++= {
    if (scalaVersion.value.startsWith("3")) Nil
    else
      Seq(
        compilerPlugin(
          ("org.typelevel" %% "kind-projector" % "0.13.2")
            .cross(CrossVersion.full)
        )
      )
  },
  pomPostProcess := { (node: xml.Node) =>
    new xml.transform.RuleTransformer(new xml.transform.RewriteRule {
      def scopedDependency(e: xml.Elem): Boolean =
        e.label == "dependency" && e.child.exists(_.label == "scope")

      override def transform(node: xml.Node): xml.NodeSeq =
        node match {
          case e: xml.Elem if scopedDependency(e) => Nil
          case _                                  => Seq(node)
        }
    }).transform(node).head
  }
)

lazy val mdocSettings = Seq(
  mdoc := (Compile / run).evaluated,
  scalacOptions --= Seq("-Xfatal-warnings", "-Ywarn-unused"),
  crossScalaVersions := Seq(scalaVersion.value),
  ScalaUnidoc / unidoc / unidocProjectFilter := inProjects(core, vulcan),
  ScalaUnidoc / unidoc / target := (LocalRootProject / baseDirectory).value / "website" / "static" / "api",
  cleanFiles += (ScalaUnidoc / unidoc / target).value,
  docusaurusCreateSite := docusaurusCreateSite
    .dependsOn(Compile / unidoc)
    .dependsOn(ThisBuild / updateSiteVariables)
    .value,
  docusaurusPublishGhpages :=
    docusaurusPublishGhpages
      .dependsOn(Compile / unidoc)
      .dependsOn(ThisBuild / updateSiteVariables)
      .value,
  // format: off
  ScalaUnidoc / unidoc / scalacOptions ++= Seq(
    "-doc-source-url", s"https://github.com/fd4s/fs2-kafka/tree/v${(ThisBuild / latestVersion).value}€{FILE_PATH}.scala",
    "-sourcepath", (LocalRootProject / baseDirectory).value.getAbsolutePath,
    "-doc-title", "FS2 Kafka",
    "-doc-version", s"v${(ThisBuild / latestVersion).value}"
  )
  // format: on
)

lazy val buildInfoSettings = Seq(
  buildInfoPackage := "fs2.kafka.build",
  buildInfoObject := "info",
  buildInfoKeys := Seq[BuildInfoKey](
    scalaVersion,
    scalacOptions,
    sourceDirectory,
    ThisBuild / latestVersion,
    BuildInfoKey.map(ThisBuild / version) {
      case (_, v) => "latestSnapshotVersion" -> v
    },
    BuildInfoKey.map(core / moduleName) {
      case (k, v) => "core" ++ k.capitalize -> v
    },
    BuildInfoKey.map(core / crossScalaVersions) {
      case (k, v) => "core" ++ k.capitalize -> v
    },
    BuildInfoKey.map(vulcan / moduleName) {
      case (k, v) => "vulcan" ++ k.capitalize -> v
    },
    BuildInfoKey.map(vulcan / crossScalaVersions) {
      case (k, v) => "vulcan" ++ k.capitalize -> v
    },
    BuildInfoKey.map(`vulcan-testkit-munit` / moduleName) {
      case (k, v) => "vulcanTestkitMunit" ++ k.capitalize -> v
    },
    LocalRootProject / organization,
    core / crossScalaVersions,
    BuildInfoKey("fs2Version" -> fs2Version),
    BuildInfoKey("kafkaVersion" -> kafkaVersion),
    BuildInfoKey("vulcanVersion" -> vulcanVersion),
    BuildInfoKey("confluentVersion" -> confluentVersion)
  )
)

lazy val metadataSettings = Seq(
  organization := "com.github.fd4s"
)

ThisBuild / githubWorkflowTargetBranches := Seq("series/*")

ThisBuild / githubWorkflowBuild := Seq(
  WorkflowStep.Sbt(List("ci")),
  WorkflowStep.Sbt(List("docs/run"), cond = Some(s"matrix.scala == '$scala213'"))
)

ThisBuild / githubWorkflowArtifactUpload := false

ThisBuild / githubWorkflowTargetTags ++= Seq("v*")
ThisBuild / githubWorkflowPublishTargetBranches :=
  Seq(RefPredicate.StartsWith(Ref.Tag("v")))

ThisBuild / githubWorkflowPublish := Seq(
  WorkflowStep.Sbt(
    List("ci-release", "docs/docusaurusPublishGhpages"),
    env = Map(
      "GIT_DEPLOY_KEY" -> "${{ secrets.GIT_DEPLOY_KEY }}",
      "PGP_PASSPHRASE" -> "${{ secrets.PGP_PASSPHRASE }}",
      "PGP_SECRET" -> "${{ secrets.PGP_SECRET }}",
      "SONATYPE_PASSWORD" -> "${{ secrets.SONATYPE_PASSWORD }}",
      "SONATYPE_USERNAME" -> "${{ secrets.SONATYPE_USERNAME }}"
    )
  )
)

lazy val publishSettings =
  metadataSettings ++ Seq(
    Test / publishArtifact := false,
    pomIncludeRepository := (_ => false),
    homepage := Some(url("https://fd4s.github.io/fs2-kafka")),
    licenses := List("Apache-2.0" -> url("https://www.apache.org/licenses/LICENSE-2.0.txt")),
    startYear := Some(2018),
    headerLicense := Some(
      de.heikoseeberger.sbtheader.License.ALv2(
        s"${startYear.value.get}-${java.time.Year.now}",
        "OVO Energy Limited",
        HeaderLicenseStyle.SpdxSyntax
      )
    ),
    headerSources / excludeFilter := HiddenFileFilter,
    developers := List(
      Developer(
        id = "vlovgr",
        name = "Viktor Lövgren",
        email = "github@vlovgr.se",
        url = url("https://vlovgr.se")
      ),
      Developer(
        id = "bplommer",
        name = "Ben Plommer",
        email = "@bplommer", // actually a twitter handle but whatever ¯\_(ツ)_/¯
        url = url("https://github.com/bplommer")
      ),
      Developer(
        id = "LMNet",
        name = "Yuriy Badalyantc",
        email = "lmnet89@gmail.com",
        url = url("https://github.com/LMnet")
      )
    )
  )

lazy val mimaSettings = Seq(
  mimaPreviousArtifacts := {
    if (publishArtifact.value) {
      Set(organization.value %% moduleName.value % (ThisBuild / previousStableVersion).value.get)
    } else Set()
  },
  mimaBinaryIssueFilters ++= {
    import com.typesafe.tools.mima.core._
    // format: off
    Seq(
      ProblemFilters.exclude[Problem]("fs2.kafka.internal.*"),
      ProblemFilters.exclude[IncompatibleSignatureProblem]("*"),
      ProblemFilters.exclude[ReversedMissingMethodProblem]("fs2.kafka.vulcan.AvroSettings.registerSchema"),
      ProblemFilters.exclude[ReversedMissingMethodProblem]("fs2.kafka.vulcan.AvroSettings.withRegisterSchema"),
      ProblemFilters.exclude[DirectMissingMethodProblem]("fs2.kafka.vulcan.AvroSettings#AvroSettingsImpl.copy"),
      ProblemFilters.exclude[DirectMissingMethodProblem]("fs2.kafka.vulcan.AvroSettings#AvroSettingsImpl.this"),
      ProblemFilters.exclude[DirectMissingMethodProblem]("fs2.kafka.vulcan.AvroSettings#AvroSettingsImpl.apply"),
      ProblemFilters.exclude[ReversedMissingMethodProblem]("fs2.kafka.KafkaAdminClient.deleteConsumerGroups")
    )
    // format: on
  }
)

lazy val noMimaSettings = Seq(mimaPreviousArtifacts := Set())

lazy val noPublishSettings =
  publishSettings ++ Seq(
    publish / skip := true,
    publishArtifact := false
  )

ThisBuild / scalaVersion := scala213
ThisBuild / crossScalaVersions := Seq(scala212, scala213, scala3)

lazy val scalaSettings = Seq(
  scalacOptions ++= Seq(
    "-deprecation",
    "-encoding",
    "UTF-8",
    "-feature",
    "-language:implicitConversions",
    "-unchecked"
  ) ++ (
    if (scalaVersion.value.startsWith("2.13"))
      Seq(
        "-language:higherKinds",
        "-Xlint",
        "-Ywarn-dead-code",
        "-Ywarn-numeric-widen",
        "-Ywarn-value-discard",
        "-Ywarn-unused",
        "-Xfatal-warnings"
      )
    else if (scalaVersion.value.startsWith("2.12"))
      Seq(
        "-language:higherKinds",
        "-Xlint",
        "-Yno-adapted-args",
        "-Ywarn-dead-code",
        "-Ywarn-numeric-widen",
        "-Ywarn-value-discard",
        "-Ywarn-unused",
        "-Ypartial-unification",
        "-Xfatal-warnings"
      )
    else
      Seq(
        "-Ykind-projector",
        "-source:3.0-migration",
        "-Xignore-scala2-macros"
      )
  ),
  Compile / doc / scalacOptions += "-nowarn", // workaround for https://github.com/scala/bug/issues/12007
  Compile / console / scalacOptions --= Seq("-Xlint", "-Ywarn-unused"),
  Test / console / scalacOptions := (Compile / console / scalacOptions).value,
  Compile / unmanagedSourceDirectories ++=
    Seq(
      baseDirectory.value / "src" / "main" / {
        if (scalaVersion.value.startsWith("2.12"))
          "scala-2.12"
        else "scala-2.13+"
      }
    ),
  Test / fork := true
)

lazy val testSettings = Seq(
  Test / logBuffered := false,
  Test / parallelExecution := false,
  Test / testOptions += Tests.Argument("-oDF")
)

def minorVersion(version: String): String = {
  val (major, minor) =
    CrossVersion.partialVersion(version).get
  s"$major.$minor"
}

val latestVersion = settingKey[String]("Latest stable released version")
ThisBuild / latestVersion := {
  val snapshot = (ThisBuild / isSnapshot).value
  val stable = (ThisBuild / isVersionStable).value

  if (!snapshot && stable) {
    (ThisBuild / version).value
  } else {
    (ThisBuild / previousStableVersion).value.get
  }
}

val updateSiteVariables = taskKey[Unit]("Update site variables")
ThisBuild / updateSiteVariables := {
  val file =
    (LocalRootProject / baseDirectory).value / "website" / "variables.js"

  val variables =
    Map[String, String](
      "organization" -> (LocalRootProject / organization).value,
      "coreModuleName" -> (core / moduleName).value,
      "latestVersion" -> (ThisBuild / latestVersion).value,
      "scalaPublishVersions" -> {
        val minorVersions = (core / crossScalaVersions).value.map(minorVersion)
        if (minorVersions.size <= 2) minorVersions.mkString(" and ")
        else minorVersions.init.mkString(", ") ++ " and " ++ minorVersions.last
      }
    )

  val fileHeader =
    "// Generated by sbt. Do not edit directly."

  val fileContents =
    variables.toList
      .sortBy { case (key, _) => key }
      .map { case (key, value) => s"  $key: '$value'" }
      .mkString(s"$fileHeader\nmodule.exports = {\n", ",\n", "\n};\n")

  IO.write(file, fileContents)
}

def addCommandsAlias(name: String, values: List[String]) =
  addCommandAlias(name, values.mkString(";", ";", ""))

addCommandsAlias(
  "validate",
  List(
    "+clean",
    "+test",
    "+mimaReportBinaryIssues",
    "+scalafmtCheck",
    "scalafmtSbtCheck",
    "+headerCheck",
    "+doc",
    "docs/run"
  )
)

addCommandsAlias(
  "ci",
  List(
    "clean",
    "test",
    "mimaReportBinaryIssues",
    "scalafmtCheck",
    "scalafmtSbtCheck",
    "headerCheck",
    "doc"
  )
)<|MERGE_RESOLUTION|>--- conflicted
+++ resolved
@@ -1,10 +1,5 @@
 val catsEffectVersion = "3.3.5"
 
-<<<<<<< HEAD
-val catsVersion = "2.6.1"
-
-=======
->>>>>>> df51467d
 val confluentVersion = "6.2.2"
 
 val fs2Version = "3.2.5"

<<<<<<< HEAD
val catsEffectVersion = "3.0.0-M2"
=======
val catsEffectVersion = "2.3.1"
>>>>>>> b04e906f

val catsVersion = "2.3.1"

val confluentVersion = "6.0.1"

val fs2Version = "2.5.0"

<<<<<<< HEAD
val fs2Version = "3.0.0-M2"
=======
val kafkaVersion = "2.7.0"
>>>>>>> b04e906f

val testcontainersScalaVersion = "0.38.8"

val vulcanVersion = "1.3.0"

val scala212 = "2.12.10"

val scala213 = "2.13.3"

lazy val `fs2-kafka` = project
  .in(file("."))
  .settings(
    mimaSettings,
    scalaSettings,
    noPublishSettings,
    console := (console in (core, Compile)).value,
    console in Test := (console in (core, Test)).value
  )
  .aggregate(core, vulcan)

lazy val core = project
  .in(file("modules/core"))
  .settings(
    moduleName := "fs2-kafka",
    name := moduleName.value,
    dependencySettings ++ Seq(
      libraryDependencies ++= Seq(
        "org.typelevel" %% "cats-effect" % catsEffectVersion,
        "co.fs2" %% "fs2-core" % fs2Version,
        "org.apache.kafka" % "kafka-clients" % kafkaVersion
      )
    ),
    publishSettings,
    mimaSettings,
    scalaSettings,
    testSettings
  )

lazy val vulcan = project
  .in(file("modules/vulcan"))
  .settings(
    moduleName := "fs2-kafka-vulcan",
    name := moduleName.value,
    dependencySettings ++ Seq(
      libraryDependencies ++= Seq(
        "com.github.fd4s" %% "vulcan" % vulcanVersion,
        "io.confluent" % "kafka-avro-serializer" % confluentVersion
      )
    ),
    publishSettings,
    mimaSettings,
    scalaSettings,
    testSettings
  )
  .dependsOn(core)

lazy val docs = project
  .in(file("docs"))
  .settings(
    moduleName := "fs2-kafka-docs",
    name := moduleName.value,
    dependencySettings,
    noPublishSettings,
    scalaSettings,
    mdocSettings,
    buildInfoSettings
  )
  .dependsOn(core, vulcan)
  .enablePlugins(BuildInfoPlugin, DocusaurusPlugin, MdocPlugin, ScalaUnidocPlugin)

lazy val dependencySettings = Seq(
  resolvers += "confluent" at "https://packages.confluent.io/maven/",
  libraryDependencies ++= Seq(
    "com.dimafeng" %% "testcontainers-scala-scalatest" % testcontainersScalaVersion,
    "com.dimafeng" %% "testcontainers-scala-kafka" % testcontainersScalaVersion,
    "org.typelevel" %% "discipline-scalatest" % "2.1.1",
    "org.typelevel" %% "cats-effect-laws" % catsEffectVersion,
    "ch.qos.logback" % "logback-classic" % "1.2.3"
  ).map(_ % Test),
  addCompilerPlugin("org.typelevel" % "kind-projector" % "0.11.3" cross CrossVersion.full),
  pomPostProcess := { (node: xml.Node) =>
    new xml.transform.RuleTransformer(new xml.transform.RewriteRule {
      def scopedDependency(e: xml.Elem): Boolean =
        e.label == "dependency" && e.child.exists(_.label == "scope")

      override def transform(node: xml.Node): xml.NodeSeq =
        node match {
          case e: xml.Elem if scopedDependency(e) => Nil
          case _                                  => Seq(node)
        }
    }).transform(node).head
  }
)

lazy val mdocSettings = Seq(
  mdoc := run.in(Compile).evaluated,
  scalacOptions --= Seq("-Xfatal-warnings", "-Ywarn-unused"),
  crossScalaVersions := Seq(scalaVersion.value),
  unidocProjectFilter in (ScalaUnidoc, unidoc) := inProjects(core, vulcan),
  target in (ScalaUnidoc, unidoc) := (baseDirectory in LocalRootProject).value / "website" / "static" / "api",
  cleanFiles += (target in (ScalaUnidoc, unidoc)).value,
  docusaurusCreateSite := docusaurusCreateSite
    .dependsOn(unidoc in Compile)
    .dependsOn(updateSiteVariables in ThisBuild)
    .value,
  docusaurusPublishGhpages :=
    docusaurusPublishGhpages
      .dependsOn(unidoc in Compile)
      .dependsOn(updateSiteVariables in ThisBuild)
      .value,
  // format: off
  scalacOptions in (ScalaUnidoc, unidoc) ++= Seq(
    "-doc-source-url", s"https://github.com/fd4s/fs2-kafka/tree/v${(latestVersion in ThisBuild).value}€{FILE_PATH}.scala",
    "-sourcepath", baseDirectory.in(LocalRootProject).value.getAbsolutePath,
    "-doc-title", "FS2 Kafka",
    "-doc-version", s"v${(latestVersion in ThisBuild).value}"
  )
  // format: on
)

lazy val buildInfoSettings = Seq(
  buildInfoPackage := "fs2.kafka.build",
  buildInfoObject := "info",
  buildInfoKeys := Seq[BuildInfoKey](
    scalaVersion,
    scalacOptions,
    sourceDirectory,
    latestVersion in ThisBuild,
    BuildInfoKey.map(version in ThisBuild) {
      case (_, v) => "latestSnapshotVersion" -> v
    },
    BuildInfoKey.map(moduleName in core) {
      case (k, v) => "core" ++ k.capitalize -> v
    },
    BuildInfoKey.map(crossScalaVersions in core) {
      case (k, v) => "core" ++ k.capitalize -> v
    },
    BuildInfoKey.map(moduleName in vulcan) {
      case (k, v) => "vulcan" ++ k.capitalize -> v
    },
    BuildInfoKey.map(crossScalaVersions in vulcan) {
      case (k, v) => "vulcan" ++ k.capitalize -> v
    },
    organization in LocalRootProject,
    crossScalaVersions in core,
    BuildInfoKey("fs2Version" -> fs2Version),
    BuildInfoKey("kafkaVersion" -> kafkaVersion),
    BuildInfoKey("vulcanVersion" -> vulcanVersion),
    BuildInfoKey("confluentVersion" -> confluentVersion)
  )
)

lazy val metadataSettings = Seq(
  organization := "com.github.fd4s"
)

ThisBuild / githubWorkflowTargetBranches := Seq("master", "series/*")

ThisBuild / githubWorkflowBuild := Seq(
  WorkflowStep.Sbt(List("ci")),
  WorkflowStep.Sbt(List("docs/run"), cond = Some(s"matrix.scala == '$scala213'"))
)

ThisBuild / githubWorkflowArtifactUpload := false

ThisBuild / githubWorkflowTargetTags ++= Seq("v*")
ThisBuild / githubWorkflowPublishTargetBranches :=
  Seq(RefPredicate.StartsWith(Ref.Tag("v")))

ThisBuild / githubWorkflowPublish := Seq(
  WorkflowStep.Sbt(
    List("ci-release", "docs/docusaurusPublishGhpages"),
    env = Map(
      "GIT_DEPLOY_KEY" -> "${{ secrets.GIT_DEPLOY_KEY }}",
      "PGP_PASSPHRASE" -> "${{ secrets.PGP_PASSPHRASE }}",
      "PGP_SECRET" -> "${{ secrets.PGP_SECRET }}",
      "SONATYPE_PASSWORD" -> "${{ secrets.SONATYPE_PASSWORD }}",
      "SONATYPE_USERNAME" -> "${{ secrets.SONATYPE_USERNAME }}"
    )
  )
)

lazy val publishSettings =
  metadataSettings ++ Seq(
    publishArtifact in Test := false,
    pomIncludeRepository := (_ => false),
    homepage := Some(url("https://fd4s.github.io/fs2-kafka")),
    licenses := List("Apache-2.0" -> url("https://www.apache.org/licenses/LICENSE-2.0.txt")),
    startYear := Some(2018),
    headerLicense := Some(
      de.heikoseeberger.sbtheader.License.ALv2(
        s"${startYear.value.get}-${java.time.Year.now}",
        "OVO Energy Limited",
        HeaderLicenseStyle.SpdxSyntax
      )
    ),
    excludeFilter.in(headerSources) := HiddenFileFilter,
    developers := List(
      Developer(
        id = "vlovgr",
        name = "Viktor Lövgren",
        email = "github@vlovgr.se",
        url = url("https://vlovgr.se")
      )
    )
  )

lazy val mimaSettings = Seq(
  // Restore this after releasing v2.0.0
  // mimaPreviousArtifacts := {
  //   if (publishArtifact.value) {
  //     Set(organization.value %% moduleName.value % (previousStableVersion in ThisBuild).value.get)
  //   } else Set()
  // },
  mimaPreviousArtifacts := Set(),
  mimaBinaryIssueFilters ++= {
    import com.typesafe.tools.mima.core._
    // format: off
    Seq(
      ProblemFilters.exclude[Problem]("fs2.kafka.internal.*"),
      ProblemFilters.exclude[IncompatibleSignatureProblem]("*")
    )
    // format: on
  }
)

lazy val noPublishSettings =
  publishSettings ++ Seq(
    skip in publish := true,
    publishArtifact := false
  )

ThisBuild / scalaVersion := scala213
ThisBuild / crossScalaVersions := Seq(scala212, scala213)

lazy val scalaSettings = Seq(
  scalacOptions ++= Seq(
    "-deprecation",
    "-encoding",
    "UTF-8",
    "-feature",
    "-language:higherKinds",
    "-language:implicitConversions",
    "-unchecked",
    // "-Xfatal-warnings",
    "-Xlint",
    "-Yno-adapted-args",
    "-Ywarn-dead-code",
    "-Ywarn-numeric-widen",
    "-Ywarn-value-discard",
    "-Ywarn-unused",
    "-Ypartial-unification"
  ).filter {
    case ("-Yno-adapted-args" | "-Ypartial-unification") if scalaVersion.value.startsWith("2.13") =>
      false
    case _ => true
  },
  scalacOptions in (Compile, console) --= Seq("-Xlint", "-Ywarn-unused"),
  scalacOptions in (Test, console) := (scalacOptions in (Compile, console)).value,
  Test / fork := true
)

lazy val testSettings = Seq(
  logBuffered in Test := false,
  parallelExecution in Test := false,
  testOptions in Test += Tests.Argument("-oDF")
)

def minorVersion(version: String): String = {
  val (major, minor) =
    CrossVersion.partialVersion(version).get
  s"$major.$minor"
}

val latestVersion = settingKey[String]("Latest stable released version")
latestVersion in ThisBuild := {
  val snapshot = (isSnapshot in ThisBuild).value
  val stable = (isVersionStable in ThisBuild).value

  if (!snapshot && stable) {
    (version in ThisBuild).value
  } else {
    (previousStableVersion in ThisBuild).value.get
  }
}

val updateSiteVariables = taskKey[Unit]("Update site variables")
updateSiteVariables in ThisBuild := {
  val file =
    (baseDirectory in LocalRootProject).value / "website" / "variables.js"

  val variables =
    Map[String, String](
      "organization" -> (organization in LocalRootProject).value,
      "coreModuleName" -> (moduleName in core).value,
      "latestVersion" -> (latestVersion in ThisBuild).value,
      "scalaPublishVersions" -> {
        val minorVersions = (crossScalaVersions in core).value.map(minorVersion)
        if (minorVersions.size <= 2) minorVersions.mkString(" and ")
        else minorVersions.init.mkString(", ") ++ " and " ++ minorVersions.last
      }
    )

  val fileHeader =
    "// Generated by sbt. Do not edit directly."

  val fileContents =
    variables.toList
      .sortBy { case (key, _) => key }
      .map { case (key, value) => s"  $key: '$value'" }
      .mkString(s"$fileHeader\nmodule.exports = {\n", ",\n", "\n};\n")

  IO.write(file, fileContents)
}

def addCommandsAlias(name: String, values: List[String]) =
  addCommandAlias(name, values.mkString(";", ";", ""))

addCommandsAlias(
  "validate",
  List(
    "+clean",
    "+test",
    "+mimaReportBinaryIssues",
    "+scalafmtCheck",
    "scalafmtSbtCheck",
    "+headerCheck",
    "+doc",
    "docs/run"
  )
)

addCommandsAlias(
  "ci",
  List(
    "clean",
    "test",
    "mimaReportBinaryIssues",
    "scalafmtCheck",
    "scalafmtSbtCheck",
    "headerCheck",
    "doc"
  )
)<|MERGE_RESOLUTION|>--- conflicted
+++ resolved
@@ -1,24 +1,12 @@
-<<<<<<< HEAD
 val catsEffectVersion = "3.0.0-M2"
-=======
-val catsEffectVersion = "2.3.1"
->>>>>>> b04e906f
 
 val catsVersion = "2.3.1"
 
 val confluentVersion = "6.0.1"
 
-val fs2Version = "2.5.0"
-
-<<<<<<< HEAD
 val fs2Version = "3.0.0-M2"
-=======
+
 val kafkaVersion = "2.7.0"
->>>>>>> b04e906f
-
-val testcontainersScalaVersion = "0.38.8"
-
-val vulcanVersion = "1.3.0"
 
 val scala212 = "2.12.10"
 
